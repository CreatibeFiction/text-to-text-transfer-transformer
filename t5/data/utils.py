--- conflicted
+++ resolved
@@ -674,12 +674,8 @@
       split=tfds.Split.TRAIN,
       use_cached=False,
       shuffle=True,
-<<<<<<< HEAD
       shuffle_buffer_size=_SHUFFLE_BUFFER_SIZE,
       copy_plaintext=True,
-=======
-      shuffle_buffer_size=None,
->>>>>>> 19329f94
   ):
     """Returns a tf.data.Dataset from cache or generated on the fly.
 
@@ -692,7 +688,7 @@
         on the fly (use_cached=False).
       shuffle_buffer_size: an integer
       copy_plaintext: bool, whether to pass through copies of plaintext strings
-      with a "_plaintext" suffix added to the key.
+        with a "_plaintext" suffix added to the key.
     Returns:
       A mixed tf.data.Dataset.
     """
@@ -709,13 +705,8 @@
       ds = maybe_print_dataset(ds)
       # Tokenize
       ds = encode_string_features(
-<<<<<<< HEAD
           ds, self.get_vocabulary(), keys=self.output_features,
           copy_plaintext=copy_plaintext)
-=======
-          ds, self.output_features, keys=self.output_features,
-          copy_plaintext=True)
->>>>>>> 19329f94
 
     if (not use_cached and self.num_input_examples(split) and
         self.num_input_examples(split) < _MAX_EXAMPLES_TO_MEM_CACHE):
